--- conflicted
+++ resolved
@@ -7,102 +7,4 @@
 
 This branch contains only the SDK files that are meant to be included into application builds.
 
-<<<<<<< HEAD
-For the full SDK with sample applications, please see the `main` branch.
-=======
-**RTX** **D**irect **I**llumination is a framework that facilitates the implementations of efficient direct light sampling in real-time renderers. It is based on the **ReSTIR** algorithm published in the paper called "Spatiotemporal reservoir resampling for real-time ray tracing with dynamic direct lighting" by B. Bitterli et al.
-
-Starting with version 2.0, RTXDI also includes **ReSTIR GI** functionality, which allows applications to apply importance resampling to indirect illumination rendered using path tracing. For more information about the indirect illumination algorithm, see the paper called "ReSTIR GI: Path Resampling for Real-Time Path Tracing" by Y. Ouyang et al. The feature is described in more detail in [this document](doc/RestirGI.md).
-
-For more information about RTXDI, see the [NVIDIA Developer Page](https://developer.nvidia.com/rtxdi).
-
-## Package Contents
-
-[`rtxdi-sdk`](rtxdi-sdk) contains the SDK source code files that are meant to be included into the application build:
-
-- [`rtxdi-sdk/include`](rtxdi-sdk/include) has the include files, both for host code and for shaders
-- [`rtxdi-sdk/include/rtxdi/ResamplingFunctions.hlsli`](rtxdi-sdk/include/rtxdi/ResamplingFunctions.hlsli) is the main shader include file that contains the resampling implementation
-- [`rtxdi-sdk/shaders`](rtxdi-sdk/shaders) has the shader files that are supposed to be compiled through whatever means the application normally uses
-- [`rtxdi-sdk/src`](rtxdi-sdk/src) has the host code with various utility functions for setting up the parameters and resources for resampling
-
-[`src`](src) contains the sample application host code.
-
-[`shaders`](shaders) contains the sample application shaders.
-
-[`donut`](donut) is a submodule structure with the ["Donut" rendering framework](https://github.com/NVIDIAGameWorks/donut) used to build the sample apps.
-
-[`NRD`](NRD) is a submodule with the ["NRD" denoiser library](https://github.com/NVIDIAGameWorks/RayTracingDenoiser).
-
-[`DLSS`](DLSS) is a submodule with the [Deep Learning Super-Sampling SDK](https://github.com/NVIDIA/DLSS).
-
-Additional contents delivered through packman:
-
-`dxc` is a recent version of DirectX Shader Compiler;
-
-`media` contains the media files necessary for the sample apps to run.
-
-## Building and Running the Sample Apps
-
-### Windows
-
-1. Clone the repository with all submodules:
-	- `git clone --recursive https://github.com/NVIDIAGameWorks/RTXDI.git`
-
-	If the clone was made non-recursively and the submodules are missing, clone them separately:
-
-	- `git submodule update --init --recursive`
-
-2. Pull the media files and DXC binaries from packman:
-	- `update_dependencies.bat`
-	
-3. Configure the solution with CMake. The easiest option is to use [CMake GUI](https://cmake.org/download/).
-
-4. Assuming that the RTXDI SDK tree is located in `D:\RTXDI`, set the following parameters in the GUI:
-	- "Where is the source code" to `D:\RTXDI`
-	- "Where to build the binaries" to `D:\RTXDI\build`
-
-5. Click "Configure", set "Generator" to the Visual Studio you're using (tested with VS 2019 version 16.8.2), set "Optional platform" to x64, click "Finish".
-
-6. Click "Generate", then "Open Project".
-
-7. Build the solution with Visual Studio 
-
-8. Run the `rtxdi-sample` or `minimal-sample` projects.
-
-### Linux
-
-1. Make sure the necessary build packages are installed on the target system. For Ubuntu 20.04 (amd64), the following command is sufficient:
-	- `sudo apt install build-essential cmake xorg-dev libtinfo5`
-
-2. Clone the repository with all submodules:
-	- `git clone --recursive https://github.com/NVIDIAGameWorks/RTXDI.git`
-
-	If the clone was made non-recursively and the submodules are missing, clone them separately:
-
-	- `git submodule update --init --recursive`
-
-3. Pull the media files and DXC binaries from packman:
-	- `cd RTXDI && ./update_dependencies.sh`
-	
-4. Create a build folder:
-	- `mkdir build && cd build`
-
-5. Configure the project with CMake:
-	- `cmake ..`
-
-6. Build:
-	- `make -j8` (example for an 8-core CPU, or use [Ninja](https://ninja-build.org) instead)
-
-7. Run:
-	- `bin/rtxdi-sample` or `bin/minimal-sample`
-
-### Vulkan support
-
-The RTXDI sample applications can run using D3D12 or Vulkan, which is achieved through the [NVRHI](https://github.com/NVIDIAGameWorks/nvrhi) rendering API abstraction layer and HLSL shader compilation to SPIR-V through DXC (DirectX Shader Compiler). We deliver a compatible version of DXC through packman. If you wish to use a different (e.g. newer) version of DXC, it can be obtained from [Microsoft/DirectXShaderCompiler](https://github.com/Microsoft/DirectXShaderCompiler) on GitHub. The path to a custom version of DXC can be configured using the `DXC_PATH` and `DXC_SPIRV_PATH` CMake variables.
-
-By default, the sample apps will run using D3D12 on Windows. To start them in Vulkan mode, add `--vk` to the command line. To compile the sample apps without Vulkan support, set the CMake variable `DONUT_WITH_VULKAN` to `OFF` and re-generate the project.
-
-## Integration
-
-See the [Integration Guide](doc/Integration.md).
->>>>>>> b4a27a11
+For the full SDK with sample applications, please see the `main` branch.